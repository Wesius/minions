# remote/worker_server.py
from flask import Flask, request, jsonify, Response, stream_with_context
from secure.utils.crypto_utils import *
from secure.remote.remote_model import run_model, initialize_model
import os
import json
import logging
import argparse
import time

# Set up logging
logger = logging.getLogger(__name__)
logger.setLevel(logging.INFO)
handler = logging.StreamHandler()
handler.setFormatter(
    logging.Formatter("%(asctime)s - %(name)s - %(levelname)s - %(message)s")
)
logger.addHandler(handler)

# Parse command line arguments
parser = argparse.ArgumentParser(description="Remote Worker Server")
parser.add_argument(
    "--host",
    type=str,
    default="0.0.0.0",
    help="Host to bind to (default: 0.0.0.0 for all interfaces)",
)
parser.add_argument(
    "--port", type=int, default=5056, help="Port to listen on (default: 5006)"
)
parser.add_argument(
    "--key-path",
    type=str,
    default="worker_keys.json",
    help="Path to store worker keys (default: worker_keys.json)",
)
parser.add_argument(
    "--sglang-model",
    type=str,
    default="Qwen/Qwen2.5-7B-Instruct",
    help="Model to use with SGLang (default: Qwen/Qwen2.5-7B-Instruct)",
)
parser.add_argument(
    "--sglang-endpoint",
    type=str,
    default="http://localhost:5000",
    help="SGLang server endpoint (default: http://localhost:5000)",
)
parser.add_argument(
    "--streaming",
    action="store_true",
    help="Enable streaming mode for SGLang server",
)
args = parser.parse_args()


os.environ["USE_SGLANG"] = "true"
os.environ["SGLANG_ENDPOINT"] = args.sglang_endpoint
if args.streaming:
    os.environ["SGLANG_STREAMING"] = "true"
    logger.info(
        f"🧠 Using SGLang with streaming enabled at endpoint: {args.sglang_endpoint}"
    )
else:
    os.environ["SGLANG_STREAMING"] = "false"
    logger.info(
        f"🧠 Using SGLang (non-streaming) with endpoint: {args.sglang_endpoint}"
    )

app = Flask(__name__)
KEY_PATH = args.key_path

logger.info(
    f"🔒 Starting secure worker server with cryptographic protection on {args.host}:{args.port}"
)

# Persistent keypair for this remote node
if os.path.exists(KEY_PATH):
    logger.info("🔑 SECURITY: Loading existing cryptographic keys")
    with open(KEY_PATH, "r") as f:
        keys = json.load(f)
        private_key = serialization.load_pem_private_key(
            keys["private"].encode(), password=None
        )
        public_key = serialization.load_pem_public_key(keys["public"].encode())
else:
    logger.info("🔑 SECURITY: Generating new cryptographic key pair")
    private_key, public_key = generate_key_pair()
    with open(KEY_PATH, "w") as f:
        json.dump(
            {
                "private": private_key.private_bytes(
                    encoding=serialization.Encoding.PEM,
                    format=serialization.PrivateFormat.TraditionalOpenSSL,
                    encryption_algorithm=serialization.NoEncryption(),
                ).decode(),
                "public": serialize_public_key(public_key),
            },
            f,
        )
    logger.info("✅ SECURITY: New keys generated and saved to disk")

# Attestation
logger.info("🔐 SECURITY: Creating attestation report for remote verification")

nonce = os.urandom(32)  # fresh each call
report, report_json, gpu_eat = create_attestation_report(
    "remote-worker", public_key, nonce
)
signature = sign_attestation(report_json, private_key)
logger.info("✅ SECURITY: Attestation report created and signed")

# Track sessions (by public key)
shared_keys = {}
nonces = {}
logger.info(
    "🔢 SECURITY: Initialized session tracking for key management and replay protection"
)


logger.info("🧠 Initializing SGLang server and client at startup")
try:
    # Set the model path in environment
    os.environ["SGLANG_MODEL"] = args.sglang_model
    # Initialize the SGLang server and client
    initialize_model()
    logger.info("✅ SGLang initialization complete")
except Exception as e:
    logger.error(f"❌ Failed to initialize SGLang: {str(e)}")
    raise RuntimeError(f"SGLang initialization failed: {str(e)}")


@app.route("/attestation", methods=["GET"])
def attestation():
    logger.info(
        "📤 SECURITY: Sending attestation report to client for identity verification"
    )

    return jsonify(
        {
            "report": report,
            "report_json": report_json.decode(),
            "signature": signature,
            "public_key": serialize_public_key(public_key),
            "gpu_eat": gpu_eat,
            "nonce_b64": base64.b64encode(nonce).decode(),
        }
    )


@app.route("/message", methods=["POST"])
def message():
    logger.info("📥 SECURITY: Received encrypted message")
    data = request.json
    peer_pub = deserialize_public_key(
        data["peer_public_key"]
    )  # Assuming this is the public key of the peer
    peer_id = serialize_public_key(peer_pub)

    if peer_id not in shared_keys:
        logger.info("🔑 SECURITY: New client connection - performing key exchange")
        shared_keys[peer_id] = derive_shared_key(private_key, peer_pub)
        nonces[peer_id] = 3000  # Arbitrary starting nonce for this peer
        logger.info(
            "✅ SECURITY: Established shared secret key using Diffie-Hellman key exchange"
        )
    else:
        logger.info("🔑 SECURITY: Using existing shared key for client")

    key = shared_keys[peer_id]
    nonce = nonces[peer_id]
    nonces[peer_id] += 1
    logger.info("🔢 SECURITY: Incrementing nonce for replay protection")

    payload = data["payload"]
    logger.info("🔓 SECURITY: Decrypting and verifying message authenticity")
    plaintext = decrypt_and_verify(payload, key, peer_pub)
    logger.info("✅ SECURITY: Message authentication and decryption successful")

    # Parse the JSON string to get the worker_messages list
    worker_messages = json.loads(plaintext)

    # Check if any messages contain image data
    has_image = False
    for msg in worker_messages:
        if msg.get("role") == "user" and "image_url" in msg:
            has_image = True
            image_url = msg["image_url"]
            # Log the first 50 characters of the image URL for debugging
            logger.info(f"🖼️ Message contains image data: {image_url[:50]}...")

    if has_image:
        logger.info("🧠 Processing message with image using SGLang")
    else:
        logger.info("🧠 Processing message without image using SGLang")
<<<<<<< HEAD
    
=======

>>>>>>> b423057b
    response_text = run_model(worker_messages)

    logger.info(
        "🔒 SECURITY: Encrypting response with shared key and signing with private key"
    )
    response_payload = encrypt_and_sign(response_text, key, private_key, nonce)
    logger.info("📤 SECURITY: Sending encrypted and signed response")
    return jsonify(response_payload)


@app.route("/message_stream", methods=["POST"])
def message_stream():
    logger.info("📥 SECURITY: Received encrypted streaming message request")
    data = request.json
    peer_pub = deserialize_public_key(
        data["peer_public_key"]
    )  # Assuming this is the public key of the peer
    peer_id = serialize_public_key(peer_pub)

    if peer_id not in shared_keys:
        logger.info("🔑 SECURITY: New client connection - performing key exchange")
        shared_keys[peer_id] = derive_shared_key(private_key, peer_pub)
        nonces[peer_id] = 3000  # Arbitrary starting nonce for this peer
        logger.info(
            "✅ SECURITY: Established shared secret key using Diffie-Hellman key exchange"
        )
    else:
        logger.info("🔑 SECURITY: Using existing shared key for client")

    key = shared_keys[peer_id]
    # Store the initial nonce value
    initial_nonce = nonces[peer_id]
    nonces[peer_id] += 1
    logger.info("🔢 SECURITY: Incrementing nonce for replay protection")

    payload = data["payload"]
    logger.info("🔓 SECURITY: Decrypting and verifying message authenticity")
    plaintext = decrypt_and_verify(payload, key, peer_pub)
    logger.info("✅ SECURITY: Message authentication and decryption successful")

    # Parse the JSON string to get the worker_messages list
    worker_messages = json.loads(plaintext)
    
    # Check if any messages contain image data
    for msg in worker_messages:
        if msg.get("role") == "user" and "image_url" in msg:
            logger.info("🖼️ Message contains image data for streaming")

    # Check if any messages contain image data
    for msg in worker_messages:
        if msg.get("role") == "user" and "image_url" in msg:
            logger.info("🖼️ Message contains image data for streaming")

    def generate():
        # Create a counter for the nonce that's local to this function
        nonce_counter = initial_nonce

        # Use SGLang for streaming if enabled
        from secure.remote.remote_model import SGLangClient
<<<<<<< HEAD
        
        logger.info("🧠 Streaming response using SGLang")
        
        # Get the SGLang client
        client = SGLangClient.get_instance()
        
=======

        logger.info("🧠 Streaming response using SGLang")

        # Get the SGLang client
        client = SGLangClient.get_instance()

>>>>>>> b423057b
        # Get the streaming state
        state = client.stream_chat(worker_messages)
        # log the state
        logger.info(f"🧠 Streaming state: {state}")
<<<<<<< HEAD
        
=======

>>>>>>> b423057b
        # Stream the response
        full_response = ""
        for chunk in state:
            new_text = chunk.choices[0].delta.content
            if new_text:
                full_response += new_text
<<<<<<< HEAD
                encrypted_chunk = encrypt_and_sign(new_text, key, private_key, nonce_counter)
                nonce_counter += 1
                yield json.dumps(encrypted_chunk) + "\n"
        
        # Send an end-of-stream marker
        yield json.dumps({"eos": True}) + "\n"
            
    return Response(stream_with_context(generate()), mimetype='text/event-stream')
=======
                encrypted_chunk = encrypt_and_sign(
                    new_text, key, private_key, nonce_counter
                )
                nonce_counter += 1
                yield json.dumps(encrypted_chunk) + "\n"

        # Send an end-of-stream marker
        yield json.dumps({"eos": True}) + "\n"

    return Response(stream_with_context(generate()), mimetype="text/event-stream")
>>>>>>> b423057b


if __name__ == "__main__":
    logger.info(f"🚀 Starting secure worker server on {args.host}:{args.port}")
    # Set debug=False for production environments
    app.run(host=args.host, port=args.port, debug=False)
<|MERGE_RESOLUTION|>--- conflicted
+++ resolved
@@ -193,11 +193,6 @@
         logger.info("🧠 Processing message with image using SGLang")
     else:
         logger.info("🧠 Processing message without image using SGLang")
-<<<<<<< HEAD
-    
-=======
-
->>>>>>> b423057b
     response_text = run_model(worker_messages)
 
     logger.info(
@@ -257,46 +252,22 @@
 
         # Use SGLang for streaming if enabled
         from secure.remote.remote_model import SGLangClient
-<<<<<<< HEAD
-        
+
         logger.info("🧠 Streaming response using SGLang")
-        
+
         # Get the SGLang client
         client = SGLangClient.get_instance()
-        
-=======
-
-        logger.info("🧠 Streaming response using SGLang")
-
-        # Get the SGLang client
-        client = SGLangClient.get_instance()
-
->>>>>>> b423057b
+
         # Get the streaming state
         state = client.stream_chat(worker_messages)
         # log the state
         logger.info(f"🧠 Streaming state: {state}")
-<<<<<<< HEAD
-        
-=======
-
->>>>>>> b423057b
         # Stream the response
         full_response = ""
         for chunk in state:
             new_text = chunk.choices[0].delta.content
             if new_text:
                 full_response += new_text
-<<<<<<< HEAD
-                encrypted_chunk = encrypt_and_sign(new_text, key, private_key, nonce_counter)
-                nonce_counter += 1
-                yield json.dumps(encrypted_chunk) + "\n"
-        
-        # Send an end-of-stream marker
-        yield json.dumps({"eos": True}) + "\n"
-            
-    return Response(stream_with_context(generate()), mimetype='text/event-stream')
-=======
                 encrypted_chunk = encrypt_and_sign(
                     new_text, key, private_key, nonce_counter
                 )
@@ -307,7 +278,6 @@
         yield json.dumps({"eos": True}) + "\n"
 
     return Response(stream_with_context(generate()), mimetype="text/event-stream")
->>>>>>> b423057b
 
 
 if __name__ == "__main__":
