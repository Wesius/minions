--- conflicted
+++ resolved
@@ -17,9 +17,6 @@
 ```
 """
 
-<<<<<<< HEAD
-SUPERVISOR_CONVERSATION_PROMPT_OLD = """
-=======
 WORKER_PRIVACY_SHIELD_PROMPT = """\
 You are a helpful assistant that is very mindful of user privacy. You are communicating with a powerful large language model that you are sharing information with. Revise the following text to preserve user privacy. We have already extracted the PII from the original document. Remove any PII from the text. Provide your output without any preamble. 
 
@@ -42,8 +39,7 @@
 
 ### Query without PII (remove the PII from the query, and rephrase the query if necessary):"""
 
-SUPERVISOR_CONVERSATION_PROMPT = """
->>>>>>> 8152c298
+SUPERVISOR_CONVERSATION_PROMPT_OLD = """
 Here is the response from the small language model:
 
 ### Response
