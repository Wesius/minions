--- conflicted
+++ resolved
@@ -60,8 +60,6 @@
         self._cleanup_task = None
         self._metrics_task = None
         self._shutdown_event = None
-<<<<<<< HEAD
-        # Don't start background tasks in __init__
         self._started = False
     
     async def start(self):
@@ -73,19 +71,6 @@
         await self._start_cleanup_task()
         await self._start_metrics_task()
         self._started = True
-=======
-        self._background_tasks_started = False
-    
-    async def start_background_tasks(self):
-        """Start background tasks when event loop is available."""
-        if self._background_tasks_started:
-            return
-        
-        self._shutdown_event = asyncio.Event()
-        self._start_cleanup_task()
-        self._start_metrics_task()
-        self._background_tasks_started = True
->>>>>>> d2696cf1
     
     async def _start_cleanup_task(self):
         """Start background task for periodic cleanup."""
@@ -545,11 +530,8 @@
         self.base_url = base_url or f"http://{host}:{port}"
         self.app = FastAPI(title="A2A Minions Server", version="1.0.0")
         self.task_manager = TaskManager()
-<<<<<<< HEAD
         self._shutdown_event = None  # Will be created when event loop is running
-=======
-        self._shutdown_event = None
->>>>>>> d2696cf1
+
         
         # Initialize authentication
         self.auth_config = auth_config or AuthConfig()
@@ -846,11 +828,7 @@
         try:
             get_params = GetTaskParams(**params)
         except ValidationError as e:
-<<<<<<< HEAD
             # Re-raise the pydantic ValidationError directly
-=======
-            # Re-raise the ValidationError to be caught by the outer exception handler
->>>>>>> d2696cf1
             raise e
         
         task = await self.task_manager.get_task(get_params.id, user)
@@ -878,11 +856,7 @@
         try:
             cancel_params = CancelTaskParams(**params)
         except ValidationError as e:
-<<<<<<< HEAD
             # Re-raise the pydantic ValidationError directly
-=======
-            # Re-raise the ValidationError to be caught by the outer exception handler
->>>>>>> d2696cf1
             raise e
         
         task = await self.task_manager.get_task(cancel_params.id, user)
@@ -914,7 +888,6 @@
         """Run the server."""
         logger.info(f"Starting A2A Minions Server at {self.base_url}")
         
-<<<<<<< HEAD
         # Use uvicorn.run directly instead of manual asyncio management
         uvicorn.run(
             self.app,
@@ -922,42 +895,7 @@
             port=self.port,
             log_level="info"
         )
-=======
-        async def serve():
-            # Create shutdown event now that event loop is running
-            self._shutdown_event = asyncio.Event()
-            
-            # Start background tasks now that event loop is running
-            await self.task_manager.start_background_tasks()
-            
-            config = uvicorn.Config(
-                self.app,
-                host=self.host,
-                port=self.port,
-                log_level="info"
-            )
-            server = uvicorn.Server(config)
-            
-            # Run server with shutdown event
-            serve_task = asyncio.create_task(server.serve())
-            shutdown_task = asyncio.create_task(self._shutdown_event.wait())
-            
-            done, pending = await asyncio.wait(
-                {serve_task, shutdown_task},
-                return_when=asyncio.FIRST_COMPLETED
-            )
-            
-            # Cancel pending tasks
-            for task in pending:
-                task.cancel()
-            
-            # Shutdown server if it's still running
-            if serve_task in pending:
-                server.should_exit = True
-                await server.shutdown()
-        
-        asyncio.run(serve())
->>>>>>> d2696cf1
+
 
 
 def main():
